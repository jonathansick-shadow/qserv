--- conflicted
+++ resolved
@@ -238,28 +238,6 @@
 	#shutdown mysql
 	run_command("./bin/mysqladmin -S var/lib/mysql/mysql.sock shutdown -u root $pass_opt");
 	
-	#copy in xrootd config and configure
-<<<<<<< HEAD
-
-=======
-	run_command("cp qserv/master/examples/lsp.cf etc/");
-	mkdir "tmp";
-	run_command("perl -pi -e \"s,/data/lsst/lspexport,$install_dir/xrootd-run,\" etc/lsp.cf");
-	run_command("perl -pi -e \"s,/data/lsst,$install_dir/tmp,\" etc/lsp.cf");
-	#run_command("perl -pi -e \"s,query2,q,\" etc/lsp.cf");
-	run_command("perl -pi -e \"s,tuson121,$qserv_master,\" etc/lsp.cf");
-	
-	#copy in and edit qserv config
-	run_command("cp qserv/master/examples/lsst-dev01.qserv.cnf etc/local.qserv.cnf");
-	run_command("perl -pi -e \"s,xrootd\\s*=\\s*\\S+,xrootd = $ENV{'HOST'}:1094,\" etc/local.qserv.cnf");
-	run_command("perl -pi -e \"s,unix_socket\\s*=\\s*\\S+,unix_socket = $install_dir/var/lib/mysql/mysql.sock,\" etc/local.qserv.cnf");
-	run_command("perl -pi -e \"s,emptyChunkListFile=emptyChunks.txt,emptyChunkListFile=$install_dir/etc/emptyChunks.txt,\" etc/local.qserv.cnf");
-	
-	#install the qserv-admin
-	run_command("cp qserv/admin/bin/qserv-admin bin/");
-	run_command("perl -pi -e \"s,INSTALLDIR,$install_dir,\" bin/qserv-admin");
-	
->>>>>>> a355be83
 }
 
 #check on extra source tar, compile, install, and configure for use.
@@ -804,39 +782,22 @@
 
 }
 
-<<<<<<< HEAD
-sub remove_trailing_slash
-{
+sub remove_trailing_slash {
 	my( $string ) = @_;
-	$string = $1 if($string=~/(.*)\/$/);
+	$string =~ s/\/$//;
 	return $string;
 }
 
-sub run_command 
-{
-        my( $command, $quiet ) = @_;
-        my $cwd = cwd();
-	my @return;
-        if (! $quiet) { print "-- Running: $command in $cwd\n" };
-        open(OUT, "$command 2>&1 |") || die "ERROR : can't fork $command : $!";
-        while (<OUT>) 
-        {       
-               	print STDOUT $_; 
-               	push (@return, $_); 
-        }
-        close(OUT) || die "ERROR : $command exits with error code ($?)";
-=======
 sub run_command {
-	my( $command ) = @_;
+	my( $command, $quiet ) = @_;
 	my $cwd = cwd();
 	my @return;
-	print "-- Running: $command in $cwd\n";
-	open( OUT, "$command 2>&1 |" ) || die "ERROR : can't fork $command : $!";
-	while( <OUT> ) {
+	print "-- Running: $command in $cwd\n" unless( $quiet );
+	open( OUT, "$command 2>&1 |") || die "ERROR : can't fork $command : $!";
+	while( <OUT> ) {       
 		print STDOUT $_; 
 		push( @return, $_ ); 
 	}
 	close( OUT ) || die "ERROR : $command exits with error code ($?)";
->>>>>>> a355be83
 	return @return;
 }
