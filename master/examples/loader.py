--- conflicted
+++ resolved
@@ -76,7 +76,7 @@
 class SqlActions(object):
     """Higher level interface for database loading/cleanup tasks.
     """
-<<<<<<< HEAD
+    
     def __init__(self, host, port, user, passwd, socket=None, database="LSST"):
         kw = dict()
         if socket is None:
@@ -91,21 +91,6 @@
 
         print("SqlActions init : %s" % str(kw))
         
-=======
-    def __init__(self, host, port, user, passwd, socket=None):
-        kw = dict()
-        if socket is None:
-            kw['host'] = host 
-            for k in ((port, 'port'), (user, 'user'), (passwd, 'passwd'), (socket, 'unix_socket')):
-                if k[0] != None:
-                    kw[k[1]] = k[0]
-        else:
-            for k in ((user, 'user'), (passwd, 'passwd'), (socket, 'unix_socket')):
-                if k[0] != None:
-                    kw[k[1]] = k[0]
-
-        print "DEBUG " + str(kw)
->>>>>>> c29537bd
         self.conn = sql.connect(**kw)
         self.cursor = self.conn.cursor()
 
@@ -525,22 +510,14 @@
 # -- Actions --------
 
 def dropDatabase(params):
-<<<<<<< HEAD
     act = SqlActions(params.host, params.port, params.user, params.password, params.socket, params.database)
-=======
-    act = SqlActions(params.host, params.port, params.user, params.password, params.socket)
->>>>>>> c29537bd
     try:
         act.dropDatabase(params.database)
     finally:
         act.close()
 
 def cleanDatabase(params):
-<<<<<<< HEAD
     act = SqlActions(params.host, params.port, params.user, params.password, params.socket, params.database)
-=======
-    act = SqlActions(params.host, params.port, params.user, params.password, params.socket)
->>>>>>> c29537bd
     try:
         if params.clean != None:
             act.dropTables(params.database, params.clean)
@@ -562,11 +539,8 @@
             Chunk prototype and partition map tables have
             identical names: %s""" % partTable))
     hp = hostPort(master)
-<<<<<<< HEAD
+
     act = SqlActions(hp[0], hp[1], opts.user, opts.password, opts.socket, opts.database)
-=======
-    act = SqlActions(hp[0], hp[1], opts.user, opts.password, opts.socket)
->>>>>>> c29537bd
     try:
         act.createDatabase(opts.database)
         # Get prototype schema
@@ -592,11 +566,7 @@
     """Loads chunk files on a worker server.
     """
     params, chunks = args
-<<<<<<< HEAD
     act = SqlActions(params.host, params.port, params.user, params.password, params.socket, params.database)
-=======
-    act = SqlActions(params.host, params.port, params.user, params.password, params.socket)
->>>>>>> c29537bd
     partTable = None
     
     try:
