/*
 * LSST Data Management System
 * Copyright 2008-2013 LSST Corporation.
 *
 * This product includes software developed by the
 * LSST Project (http://www.lsst.org/).
 *
 * This program is free software: you can redistribute it and/or modify
 * it under the terms of the GNU General Public License as published by
 * the Free Software Foundation, either version 3 of the License, or
 * (at your option) any later version.
 *
 * This program is distributed in the hope that it will be useful,
 * but WITHOUT ANY WARRANTY; without even the implied warranty of
 * MERCHANTABILITY or FITNESS FOR A PARTICULAR PURPOSE.  See the
 * GNU General Public License for more details.
 *
 * You should have received a copy of the LSST License Statement and
 * the GNU General Public License along with this program.  If not,
 * see <http://www.lsstcorp.org/LegalNotices/>.
 */

/**
  * @file AsyncQueryManager.cc
  *
  * @brief AsyncQueryManager: Manages/dispatches individual chunk
  * queries, waits for their completions, collects results, and
  * invokes result merging. Initiates query squashing when faults are
  * detected.  "Async" refers to the use of asynchronous xrootd client
  * API, which required some state management and liberal use of
  * callbacks.
  *
  * @author Daniel L. Wang, SLAC
  */
#include <iostream>

#include <boost/format.hpp>
#include <boost/make_shared.hpp>
#include "boost/date_time/posix_time/posix_time_types.hpp"

#include "control/AsyncQueryManager.h"
#include "css/Facade.h"
#include "qdisp/ChunkQuery.h"
#include "log/Logger.h"
#include "qdisp/MessageStore.h"
#include "log/msgCode.h"
#include "merger/TableMerger.h"
#include "util/Timer.h"
#include "qproc/QuerySession.h"
#include "util/WorkQueue.h"
#include "xrdc/PacketIter.h"

// Namespace modifiers
using boost::make_shared;

namespace lsst {
namespace qserv {
namespace control {

    
// Local Helpers --------------------------------------------------
namespace {

// TODO(smm): These should be created elsewhere, and the thread counts
//            should come from a configuration file.
static DynamicWorkQueue globalReadQueue(25, 5, 50, 0);
static DynamicWorkQueue globalWriteQueue(50, 2, 60, 0);

// Doctors the query path to specify the async path.
// Modifies the string in-place.
void doctorQueryPath(std::string& path) {
    std::string::size_type pos;
    std::string before("/query/");
    std::string after("/query2/");

    pos = path.find(before);
    if(pos != std::string::npos) {
        path.replace(pos, before.size(), after);
    } // Otherwise, don't doctor.
}

}

////////////////////////////////////////////////////////////
// AsyncQueryManager nested classes
////////////////////////////////////////////////////////////

class AsyncQueryManager::printQueryMapValue {
public:
    printQueryMapValue(std::ostream& os_) : os(os_) {}
    void operator()(QueryMap::value_type const& qv) {
        os << "Query with id=" << qv.first;
        os << ": ";
        if(qv.second.first) {
            os << qv.second.first->getDesc();
        } else {
            os << "(NULL)";
        }
        os << ", " << qv.second.second << std::endl;
    }
    std::ostream& os;
};

class AsyncQueryManager::squashQuery {
public:
    squashQuery(boost::mutex& mutex_, QueryMap& queries_)
        :mutex(mutex_), queries(queries_) {}
    void operator()(QueryMap::value_type const& qv) {
        boost::shared_ptr<qdisp::ChunkQuery> cq = qv.second.first;
        if(!cq.get()) return;
        {
            boost::unique_lock<boost::mutex> lock(mutex);
            QueryMap::iterator i = queries.find(qv.first);
            if(i != queries.end()) {
                cq = i->second.first; // Get the shared version.
                if(!cq.get()) {
                    //qv.second.first.reset(); // Erase ours too.
                    return;
                }
                //idInProgress = i->first;
            }
        }
        // Query may have been completed, and its memory freed,
        // but still exist briefly before it is deleted from the map.
        util::Timer t;
        t.start();
        cq->requestSquash();
        t.stop();
        LOGGER_INF << "qSquash " << t << std::endl;
    }
    boost::mutex& mutex;
    QueryMap& queries;
};

////////////////////////////////////////////////////////////
// AsyncQueryManager
////////////////////////////////////////////////////////////
int AsyncQueryManager::add(TransactionSpec const& t,
                           std::string const& resultName) {
    LOGGER_DBG << "EXECUTING AsyncQueryManager::add(TransactionSpec, "
               << resultName << ")" << std::endl;
    int id = t.chunkId;
    // Use chunkId as id, and assume that it will be unique for the
    // AsyncQueryManager instance.
    if(id == -1) {
        id = _getNextId();
    }
    if(t.isNull() || _isExecFaulty) {
        // If empty spec or fault already detected, refuse to run.
        return -1;
    }
    TransactionSpec ts(t);

    doctorQueryPath(ts.path);
    QuerySpec qs(boost::make_shared<qdisp::ChunkQuery>(ts, id, this),
                 resultName);
    {
        boost::lock_guard<boost::mutex> lock(_queriesMutex);
        _queries[id] = qs;
        ++_queryCount;
    }
    std::string msg = std::string("Query Added: url=") + ts.path + ", savePath=" + ts.savePath;
    getMessageStore()->addMessage(id, log::MSG_MGR_ADD, msg);
    LOGGER_INF << "Added query id=" << id << " url=" << ts.path
               << " with save " << ts.savePath << "\n";
    qs.first->run();
    return id;
}

void AsyncQueryManager::finalizeQuery(int id,
                                      xrdc::XrdTransResult r,
                                      bool aborted) {
    std::stringstream ss;
    util::Timer t1;
    t1.start();
    /// Finalize a query.
    /// Note that all parameters should be copies and not const references.
    /// We delete the ChunkQuery (the caller) here, so a ref would be invalid.
    std::string dumpFile;
    std::string tableName;
    int dumpSize;
    LOGGER_DBG << "finalizing. read=" << r.read << " and status is "
               << (aborted ? "ABORTED" : "okay") << std::endl;
    LOGGER_DBG << ((void*)this) << "Finalizing query (" << id << ")" << std::endl;
    if((!aborted) && (r.open >= 0) && (r.queryWrite >= 0)
       && (r.read >= 0)) {
        util::Timer t2;
        t2.start();
        boost::shared_ptr<xrdc::PacketIter> resIter;
        { // Lock scope for reading
            boost::lock_guard<boost::mutex> lock(_queriesMutex);
            QuerySpec& s = _queries[id];
            // Set resIter equal to PacketIter associated with ChunkQuery.
            resIter = s.first->getResultIter();
            dumpFile = s.first->getSavePath();
            dumpSize = s.first->getSaveSize();
            tableName = s.second;
            //assert(r.localWrite == dumpSize); // not valid when using iter
            s.first.reset(); // clear out ChunkQuery.
        }
        // Lock-free merge
        if(resIter) {
            _addNewResult(id, resIter, tableName);
        } else {
            _addNewResult(id, dumpSize, dumpFile, tableName);
        }
        // Erase right before notifying.
        t2.stop();
        ss << id << " QmFinalizeMerge " << t2 << std::endl;
        getMessageStore()->addMessage(id, log::MSG_MERGED, "Results Merged.");
    } // end if
    else {
        util::Timer t2e;
        t2e.start();
        if(!aborted) {
            _isExecFaulty = true;
            LOGGER_INF << "Requesting squash " << id
                       << " because open=" << r.open
                       << " queryWrite=" << r.queryWrite
                       << " read=" << r.read << std::endl;
            _squashExecution();
            LOGGER_INF << " Skipped merge (read failed for id="
                       << id << ")" << std::endl;
        }
        t2e.stop();
        ss << id << " QmFinalizeError " << t2e << std::endl;
    }
    util::Timer t3;
    t3.start();
    {
        boost::lock_guard<boost::mutex> lock(_resultsMutex);
        _results.push_back(Result(id,r));
        if(aborted) ++_squashCount; // Borrow result mutex to protect counter.
        { // Lock again to erase.
            util::Timer t2e1;
            t2e1.start();
            boost::lock_guard<boost::mutex> lock(_queriesMutex);
            _queries.erase(id);
            if(_queries.empty()) _queriesEmpty.notify_all();
            t2e1.stop();
            ss << id << " QmFinalizeErase " << t2e1 << std::endl;
            getMessageStore()->addMessage(id, log::MSG_ERASED, 
                                          "Query Resources Erased.");
        }
    }
    t3.stop();
    ss << id << " QmFinalizeResult " << t3 << std::endl;
    LOGGER_DBG << (void*)this << " Done finalizing query (" << id << ")" << std::endl;
    t1.stop();
    ss << id << " QmFinalize " << t1 << std::endl;
    LOGGER_INF << ss.str();
    getMessageStore()->addMessage(id, log::MSG_FINALIZED, "Query Finalized.");
}

// FIXME: With squashing, we should be able to return the result earlier.
// So, clients will call joinResult(), to get the result, and let a reaper
// thread call joinEverything, since that ensures that this object has
// ceased activity and can recycle resources.
// This is a performance optimization.
void AsyncQueryManager::joinEverything() {
    boost::unique_lock<boost::mutex> lock(_queriesMutex);
    int lastCount = -1;
    int count;
    int moreDetailThreshold = 5;
    int complainCount = 0;
    _printState(LOG_STRM(Debug));
    while(!_queries.empty()) {
        count = _queries.size();
        if(count != lastCount) {
            LOGGER_INF << "Still " << count
                       << " in flight." << std::endl;
            count = lastCount;
            ++complainCount;
            if(complainCount > moreDetailThreshold) {
                _printState(LOG_STRM(Warning));
                complainCount = 0;
            }
        }
        _queriesEmpty.timed_wait(lock, boost::posix_time::seconds(5));
    }
    _merger->finalize();
    _merger.reset();
    LOGGER_INF << "Query finish. " << _queryCount << " dispatched." << std::endl;
}

void AsyncQueryManager::configureMerger(merger::TableMergerConfig const& c) {
    _merger = boost::make_shared<merger::TableMerger>(c);
}

void AsyncQueryManager::configureMerger(merger::MergeFixup const& m,
                                        std::string const& resultTable) {
    // Can we configure the merger without involving settings
    // from the python layer? Historically, the Python layer was
    // needed to generate the merging SQL statements, but we are now
    // creating them without Python.
    std::string mysqlBin="obsolete";
    std::string dropMem;
    merger::TableMergerConfig cfg(_resultDbDb,     // cfg result db
                                  resultTable,     // cfg resultname
                                  m,               // merge fixup obj
                                  _resultDbUser,   // result db credentials
                                  _resultDbSocket, // result db credentials
                                  mysqlBin,        // Obsolete
                                  dropMem          // cfg
                                  );
    _merger = boost::make_shared<merger::TableMerger>(cfg);
}

std::string AsyncQueryManager::getMergeResultName() const {
    if(_merger.get()) {
        return _merger->getTargetTable();
    }
    return std::string();
}

void AsyncQueryManager::addToReadQueue(DynamicWorkQueue::Callable * callable) {
    globalReadQueue.add(this, callable);
}

void AsyncQueryManager::addToWriteQueue(DynamicWorkQueue::Callable * callable) {
    globalWriteQueue.add(this, callable);
}

boost::shared_ptr<qdisp::MessageStore> 
AsyncQueryManager::getMessageStore() {
    if (!_messageStore) {
        // Lazy instantiation of MessageStore.
        _messageStore = boost::make_shared<qdisp::MessageStore>();
    }
    return _messageStore;
}

////////////////////////////////////////////////////////////////////////
// private: ////////////////////////////////////////////////////////////
////////////////////////////////////////////////////////////////////////

inline int coerceInt(std::string const& s, int defaultValue) {
    try {
        std::istringstream ss(s);
        int output;
        ss >> output;
        return output;
    } catch (...) {
        return defaultValue;
    }
}
inline std::string getConfigElement(std::map<std::string,
                                             std::string> const& cfg,
                                    std::string const& key,
                                    std::string const& errorMsg,
                                    std::string const& defaultValue) {
    std::map<std::string,std::string>::const_iterator i = cfg.find(key);
    if(i != cfg.end()) {
        return i->second;
    } else {
        LOGGER_ERR << errorMsg << std::endl;
        return defaultValue;
    }
}

void AsyncQueryManager::_readConfig(std::map<std::string,
                                    std::string> const& cfg) {
    /// localhost:1094 is the most reasonable default, even though it is
    /// the wrong choice for all but small developer installations.
    _xrootdHostPort = getConfigElement(
        cfg, "frontend.xrootd",
        "WARNING! No xrootd spec. Using localhost:1094",
        "localhost:1094");
    _scratchPath =  getConfigElement(
        cfg, "frontend.scratch_path",
        "Error, no scratch path found. Using /tmp.",
        "/tmp");
    // This should be overriden by the installer properly.
    _resultDbSocket =  getConfigElement(
        cfg, "resultdb.unix_socket",
        "Error, resultdb.unix_socket not found. Using /u1/local/mysql.sock.",
        "/u1/local/mysql.sock");
    _resultDbUser =  getConfigElement(
        cfg, "resultdb.user",
        "Error, resultdb.user not found. Using qsmaster.",
        "qsmaster");
    _resultDbDb =  getConfigElement(
        cfg, "resultdb.db",
        "Error, resultdb.db not found. Using qservResult.",
        "qservResult");

    std::string cssConn = getConfigElement(
        cfg, "css.connection",
        "Error, css.connection not found.",
        "");
    std::string cssTechnology = getConfigElement(
        cfg, "css.technology",
        "Error, css.technology not found.",
        "invalid");
    if (cssTechnology == "zoo") {
        std::cout << "Initializing zookeeper-based css, with " 
                  << cssConn << std::endl;
        boost::shared_ptr<css::Facade> cssFPtr(new css::Facade(cssConn));
        _qSession.reset(new qproc::QuerySession(cssFPtr));
    } else if (cssTechnology == "mem") {
        std::cout << "Initializing memory-based css, with " 
                  << cssConn << std::endl;
        boost::shared_ptr<css::Facade> cssFPtr(new css::Facade(cssConn, true));
        _qSession.reset(new qproc::QuerySession(cssFPtr));
    } else {
        LOGGER_ERR << "Unable to determine css technology, check config file." 
                   << std::endl;
<<<<<<< HEAD
        // FIXME, throw proper exception here. See DM-278 in Jira
        // Also, make sure to validate the cssConn to the extend possible.
        throw std::invalid_argument(
                     "Unable to determine css technology, check config file..");
=======
        // FIXME, throw exception here. See DM-278 in Jira
>>>>>>> 9a70b2cd
    }
}

void AsyncQueryManager::_addNewResult(int id, PacIterPtr pacIter,
                                      std::string const& tableName) {
    LOGGER_DBG << "EXECUTING AsyncQueryManager::_addNewResult(" << id
               << ", pacIter, " << tableName << ")" << std::endl;
    bool mergeResult = _merger->merge(pacIter, tableName);
    ssize_t sz = pacIter->getTotalSize();
    {
        boost::lock_guard<boost::mutex> lock(_totalSizeMutex);
        _totalSize += sz;
    }

    if(_shouldLimitResult && (_totalSize > _resultLimit)) {
        _squashRemaining();
    }
    if(!mergeResult) {
        merger::TableMergerError e = _merger->getError();
        getMessageStore()->addMessage(id, e.errorCode != 0 ? -abs(e.errorCode) : -1,
                                      "Failed to merge results.");
        if(e.resultTooBig()) {
            _squashRemaining();
        }
    }
}

void AsyncQueryManager::_addNewResult(int id, ssize_t dumpSize,
                                      std::string const& dumpFile,
                                      std::string const& tableName) {
    if(dumpSize < 0) {
        throw std::invalid_argument("dumpSize < 0");
    }
    {
        boost::lock_guard<boost::mutex> lock(_totalSizeMutex);
        _totalSize += dumpSize;
    }

    if(_shouldLimitResult && (_totalSize > _resultLimit)) {
        _squashRemaining();
    }

    if(dumpSize > 0) {
        bool mergeResult = _merger->merge(dumpFile, tableName);
        int res = unlink(dumpFile.c_str()); // Hurry and delete dump file.
        if(0 != res) {
            LOGGER_ERR << "Error removing dumpFile " << dumpFile
                       << " errno=" << errno << std::endl;
        }
        if(!mergeResult) {
            merger::TableMergerError e = _merger->getError();
            getMessageStore()->addMessage(id, e.errorCode != 0 ? -abs(e.errorCode) : -1,
                                          "Failed to merge results.");
            if(e.resultTooBig()) {
                _squashRemaining();
            }
        }
        LOGGER_DBG << "Merge of " << dumpFile << " into "
                   << tableName
                   << (mergeResult ? " OK----" : " FAIL====")
                   << std::endl;
    }
}

void AsyncQueryManager::_printState(std::ostream& os) {
    typedef std::map<int, boost::shared_ptr<qdisp::ChunkQuery> > QueryMap;
    std::for_each(_queries.begin(), _queries.end(), printQueryMapValue(os));
}

void AsyncQueryManager::_squashExecution() {
    // Halt new query dispatches and cancel the ones in flight.
    // This attempts to save on resources and latency, once a query
    // fault is detected.

    if(_isSquashed) return;
    _isSquashed = true; // Mark before acquiring lock--faster.
    LOGGER_DBG << "Squash requested by "<<(void*)this << std::endl;
    util::Timer t;
    // Squashing is dependent on network latency and remote worker
    // responsiveness, so make a copy so others don't have to wait.
    std::vector<std::pair<int, QuerySpec> > myQueries;
    {
        boost::unique_lock<boost::mutex> lock(_queriesMutex);
        t.start();
        myQueries.resize(_queries.size());
        LOGGER_INF << "AsyncQM squashExec copy " <<  std::endl;
        std::copy(_queries.begin(), _queries.end(), myQueries.begin());
    }
    LOGGER_INF << "AsyncQM squashQueued" << std::endl;
    globalWriteQueue.cancelQueued(this);
    LOGGER_INF << "AsyncQM squashExec iteration " <<  std::endl;
    std::for_each(myQueries.begin(), myQueries.end(),
                  squashQuery(_queriesMutex, _queries));
    t.stop();
    LOGGER_INF << "AsyncQM squashExec " << t << std::endl;
    _isSquashed = true; // Ensure that flag wasn't trampled.

    getMessageStore()->addMessage(-1, log::MSG_EXEC_SQUASHED, 
                                  "Query Execution Squashed.");
}

void AsyncQueryManager::_squashRemaining() {
    _squashExecution();  // Not sure if this is right. FIXME
}

}}} // namespace lsst::qserv::control
<|MERGE_RESOLUTION|>--- conflicted
+++ resolved
@@ -405,14 +405,8 @@
     } else {
         LOGGER_ERR << "Unable to determine css technology, check config file." 
                    << std::endl;
-<<<<<<< HEAD
-        // FIXME, throw proper exception here. See DM-278 in Jira
-        // Also, make sure to validate the cssConn to the extend possible.
         throw std::invalid_argument(
                      "Unable to determine css technology, check config file..");
-=======
-        // FIXME, throw exception here. See DM-278 in Jira
->>>>>>> 9a70b2cd
     }
 }
 
