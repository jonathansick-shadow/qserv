/*
 * LSST Data Management System
 * Copyright 2012-2014 LSST Corporation.
 *
 * This product includes software developed by the
 * LSST Project (http://www.lsst.org/).
 *
 * This program is free software: you can redistribute it and/or modify
 * it under the terms of the GNU General Public License as published by
 * the Free Software Foundation, either version 3 of the License, or
 * (at your option) any later version.
 *
 * This program is distributed in the hope that it will be useful,
 * but WITHOUT ANY WARRANTY; without even the implied warranty of
 * MERCHANTABILITY or FITNESS FOR A PARTICULAR PURPOSE.  See the
 * GNU General Public License for more details.
 *
 * You should have received a copy of the LSST License Statement and
 * the GNU General Public License along with this program.  If not,
 * see <http://www.lsstcorp.org/LegalNotices/>.
 */
/**
  * @file QueryMapping.cc
  *
  * @brief Implementation of the class QuerySession, which is a
  * container for input query state (and related state available prior
  * to execution). Also includes QuerySession::Iter and initQuerySession()
  *
  * @author Daniel L. Wang, SLAC
  */
#include "qproc/QuerySession.h"

#include <algorithm>
#include <iostream>
#include <stdexcept>

#include <antlr/NoViableAltException.hpp>

#include "css/Facade.h"
#include "query/Constraint.h"
#include "parser/SelectParser.h"
#include "query/SelectStmt.h"
#include "query/SelectList.h"
#include "query/QsRestrictor.h"
#include "query/QueryContext.h"
#include "qana/AnalysisError.h"
#include "qana/QueryMapping.h"
#include "qana/QueryPlugin.h"
#include "parser/ParseException.h"
<<<<<<< HEAD
=======
#include "parser/parseExceptions.h"
>>>>>>> f931de6c
#include "log/Logger.h"

#define DEBUG 0

namespace lsst {
namespace qserv {
namespace qproc {

void printConstraints(query::ConstraintVector const& cv) {
    std::copy(cv.begin(), cv.end(),
              std::ostream_iterator<query::Constraint>(LOG_STRM(Info), ","));
}

////////////////////////////////////////////////////////////////////////
// class QuerySession
////////////////////////////////////////////////////////////////////////
QuerySession::QuerySession(boost::shared_ptr<css::Facade> cssFacade) : 
    _cssFacade(cssFacade) {
<<<<<<< HEAD
=======
}

void QuerySession::setDefaultDb(std::string const& defaultDb) {
    _defaultDb = defaultDb;
>>>>>>> f931de6c
}

void QuerySession::setQuery(std::string const& inputQuery) {
    _original = inputQuery;
    _isFinal = false;
    _initContext();
    assert(_context.get());

    parser::SelectParser::Ptr p;
    try {
        p = parser::SelectParser::newInstance(inputQuery);
        p->setup();
        _stmt = p->getSelectStmt();
        _preparePlugins();
        _applyLogicPlugins();
        _generateConcrete();
        _applyConcretePlugins();
        //_showFinal(std::cout); // DEBUG
    } catch(qana::AnalysisError& e) {
        _error = std::string("AnalysisError:") + e.what();
    } catch(parser::ParseException& e) {
        _error = std::string("ParseException:") + e.what();
    } catch(antlr::NoViableAltException& e) {
        _error = std::string("ANTLR exception:") + e.getMessage();
    } catch(UnknownAntlrError& e) {
        _error = e.what();
    }
}

bool QuerySession::hasAggregate() const {
    // Aggregate: having an aggregate fct spec in the select list.
    // Stmt itself knows whether aggregation is present. More
    // generally, aggregation is a separate pass. In computing a
    // multi-pass execution, the statement makes use of a (proper,
    // probably) subset of its components to compose each pass. Right
    // now, the only goal is to support aggregation using two passes.

    // FIXME
    return false;
}

boost::shared_ptr<query::ConstraintVector> QuerySession::getConstraints() const {
    boost::shared_ptr<query::ConstraintVector> cv;
    boost::shared_ptr<query::QsRestrictor::List const> p = _context->restrictors;

    if(p.get()) {
        cv.reset(new query::ConstraintVector(p->size()));
        int i=0;
        query::QsRestrictor::List::const_iterator li;
        for(li = p->begin(); li != p->end(); ++li) {
            query::Constraint c;
            query::QsRestrictor const& r = **li;
            c.name = r._name;
            util::StringList::const_iterator si;
            for(si = r._params.begin(); si != r._params.end(); ++si) {
                c.params.push_back(*si);
            }
            (*cv)[i] = c;
            ++i;
        }
        //printConstraints(*cv);
        return cv;
    } else {
        //LOGGER_INF << "No constraints." << std::endl;
    }
    // No constraint vector
    return cv;
}

void QuerySession::addChunk(ChunkSpec const& cs) {
    _context->chunkCount += 1;
    _chunks.push_back(cs);
}

void QuerySession::setResultTable(std::string const& resultTable) {
    _resultTable = resultTable;
}

std::string const& QuerySession::getDominantDb() const {
    return _context->dominantDb; // parsed query's dominant db (via TablePlugin)
}

bool QuerySession::containsDb(std::string const& dbName) const {
    return _context->containsDb(dbName);
}

css::StripingParams
QuerySession::getDbStriping() {
    return _context->getDbStriping();
}

<<<<<<< HEAD
merger::MergeFixup 
QuerySession::makeMergeFixup() const {
=======
MergeFixup QuerySession::makeMergeFixup() const {
>>>>>>> f931de6c
    // Make MergeFixup to adapt new query parser/generation framework
    // to older merging code.
    if(!_stmt) {
        throw std::invalid_argument("Cannot makeMergeFixup() with NULL _stmt");
    }
    query::SelectList const& mergeSelect = _stmtMerge->getSelectList();
    query::QueryTemplate t;
    mergeSelect.renderTo(t);
    std::string select = t.generate();
    t = _stmtMerge->getPostTemplate();
    std::string post = t.generate();
    std::string orderBy; // TODO
    bool needsMerge = _context->needsMerge;
    return merger::MergeFixup(select, post, orderBy,
                              _stmtMerge->getLimit(), needsMerge);
}

void QuerySession::finalize() {
    if(_isFinal) {
        return;
    }
    PluginList::iterator i;
    for(i=_plugins->begin(); i != _plugins->end(); ++i) {
        (**i).applyFinal(*_context);
    }
}

QuerySession::Iter QuerySession::cQueryBegin() {
    return Iter(*this, _chunks.begin());
}
QuerySession::Iter QuerySession::cQueryEnd() {
    return Iter(*this, _chunks.end());
}
QuerySession::QuerySession(Test& t)
    : _cssFacade(t.cssFacade), _defaultDb(t.defaultDb) {
    _initContext();
}

void QuerySession::_initContext() {
<<<<<<< HEAD
    _context.reset(new query::QueryContext());
    _context->defaultDb = "LSST";
=======
    _context.reset(new QueryContext());
    _context->defaultDb = _defaultDb;
>>>>>>> f931de6c
    _context->username = "default";
    _context->needsMerge = false;
    _context->chunkCount = 0;
    _context->cssFacade = _cssFacade;
}

void QuerySession::_preparePlugins() {
    _plugins.reset(new PluginList);

    _plugins->push_back(qana::QueryPlugin::newInstance("Where"));
    _plugins->push_back(qana::QueryPlugin::newInstance("Aggregate"));
    _plugins->push_back(qana::QueryPlugin::newInstance("Table"));
    _plugins->push_back(qana::QueryPlugin::newInstance("QservRestrictor"));
    _plugins->push_back(qana::QueryPlugin::newInstance("Post"));
    _plugins->push_back(qana::QueryPlugin::newInstance("ScanTable"));
    PluginList::iterator i;
    for(i=_plugins->begin(); i != _plugins->end(); ++i) {
        (**i).prepare();
    }
}
void QuerySession::_applyLogicPlugins() {
    PluginList::iterator i;
    for(i=_plugins->begin(); i != _plugins->end(); ++i) {
        (**i).applyLogical(*_stmt, *_context);
    }
}
void QuerySession::_generateConcrete() {
    _hasMerge = false;
    // In making a statement concrete, the query's execution is split
    // into a parallel portion and a merging/aggregation portion.  In
    // many cases, not much needs to be done for the latter, since
    // nearly all of the query can be parallelized.
    // If the query requires aggregation, the select list needs to get
    // converted into a parallel portion, and the merging includes the
    // post-parallel steps to merge sub-results.  When the statement
    // results in merely a collection of unordered concatenated rows,
    // the merge statement can be left empty, signifying that the sub
    // results can be concatenated directly into the output table.
    //

    // Needs to copy SelectList, since the parallel statement's
    // version will get updated by plugins. Plugins probably need
    // access to the original as a reference.
    _stmtParallel.push_back(_stmt->clone());

    // Copy SelectList and Mods, but not FROM, and perhaps not
    // WHERE(???). Conceptually, we want to copy the parts that are
    // needed during merging and aggregation.
    _stmtMerge = _stmt->copyMerge();

    // TableMerger needs to be integrated into this design.
}


void QuerySession::_applyConcretePlugins() {
    qana::QueryPlugin::Plan p(*_stmt, _stmtParallel, *_stmtMerge, _hasMerge);
    PluginList::iterator i;
    for(i=_plugins->begin(); i != _plugins->end(); ++i) {
        (**i).applyPhysical(p, *_context);
    }
}

/// Some code useful for debugging.
void QuerySession::_showFinal(std::ostream& os) {
    // Print out the end result.
    query::QueryTemplate par = _stmtParallel.front()->getTemplate();
    query::QueryTemplate mer = _stmtMerge->getTemplate();

    os << "QuerySession::_showFinal() : parallel: " << par.dbgStr() << std::endl;
    os << "QuerySession::_showFinal() : merge: " << mer.dbgStr() << std::endl;
    if(!_context->scanTables.empty()) {
        util::StringPairList::const_iterator i,e;
        for(i=_context->scanTables.begin(), e=_context->scanTables.end();
            i != e; ++i) {
            os << "ScanTable: " << i->first << "." << i->second
                       << std::endl;
        }
    }
}

std::vector<std::string> QuerySession::_buildChunkQueries(ChunkSpec const& s) const {
    std::vector<std::string> q;
    // This logic may be pushed over to the qserv worker in the future.
    if(_stmtParallel.empty() || !_stmtParallel.front()) {
        throw std::logic_error("Attempted buildChunkQueries without _stmtParallel");
    }

    if(!_context->queryMapping) {
        throw std::logic_error("Missing QueryMapping in _context");
    }
    qana::QueryMapping const& queryMapping = *_context->queryMapping;

    typedef std::list<boost::shared_ptr<query::SelectStmt> >::const_iterator Iter;
    typedef std::list<query::QueryTemplate> Tlist;
    typedef Tlist::const_iterator TlistIter;
    Tlist tlist;

    for(Iter i=_stmtParallel.begin(), e=_stmtParallel.end();
        i != e; ++i) {
        tlist.push_back((**i).getTemplate());
    }
    if(!queryMapping.hasSubChunks()) { // Non-subchunked?
        LOGGER_INF << "QuerySession::_buildChunkQueries() : Non-subchunked" << std::endl;
        for(TlistIter i=tlist.begin(), e=tlist.end(); i != e; ++i) {
            q.push_back(_context->queryMapping->apply(s, *i));
        }
    } else { // subchunked:
        LOGGER_INF << "QuerySession::_buildChunkQueries() : subchunked " << std::endl;
        ChunkSpecSingle::List sList = ChunkSpecSingle::makeList(s);

        LOGGER_DBG << "QuerySession::_buildChunkQueries() : subchunks :";
        std::copy(sList.begin(), sList.end(),
            std::ostream_iterator<ChunkSpecSingle>(LOG_STRM(Debug), ","));
        LOGGER_DBG << std::endl;
        typedef ChunkSpecSingle::List::const_iterator ChunkIter;
        for(ChunkIter i=sList.begin(), e=sList.end(); i != e; ++i) {
            for(TlistIter j=tlist.begin(), je=tlist.end(); j != je; ++j) {

	      LOGGER_DBG << "QuerySession::_buildChunkQueries() : adding query "
                         << _context->queryMapping->apply(*i, *j) << std::endl;
              q.push_back(_context->queryMapping->apply(*i, *j));
            }
        }
    }

    LOGGER_DBG << "QuerySession::_buildChunkQueries() : returning  queries : " << std::endl;
    for(unsigned int t=0;t<q.size();t++){
        LOGGER_DBG << q.at(t) << std::endl;
    }

    return q;
}

////////////////////////////////////////////////////////////////////////
// QuerySession::Iter
////////////////////////////////////////////////////////////////////////
QuerySession::Iter::Iter(QuerySession& qs, ChunkSpecList::iterator i)
    : _qs(&qs), _pos(i), _dirty(true) {
    if(!qs._context) {
        throw std::invalid_argument("NULL QuerySession");
    }
    _hasChunks = qs._context->hasChunks();
    _hasSubChunks = qs._context->hasSubChunks();
}

ChunkQuerySpec& QuerySession::Iter::dereference() const {
    if(_dirty) { _updateCache(); }
    return _cache;
}

void QuerySession::Iter::_buildCache() const {
    assert(_qs != NULL);
    _cache.db = _qs->_context->dominantDb;
    // LOGGER_INF << "scantables "
    //            << (_qs->_context->scanTables.empty() ? "is " : "is not ")
    //            << " empty" << std::endl;

    _cache.scanTables = _qs->_context->scanTables;
    _cache.chunkId = _pos->chunkId;
    _cache.nextFragment.reset();
    // Reset subChunkTables
    _cache.subChunkTables.clear();
    qana::QueryMapping const& queryMapping = *(_qs->_context->queryMapping);
    qana::QueryMapping::StringSet const& sTables = queryMapping.getSubChunkTables();
    _cache.subChunkTables.insert(_cache.subChunkTables.begin(),
                                 sTables.begin(), sTables.end());
    // Build queries.
    if(!_hasSubChunks) {
        _cache.queries = _qs->_buildChunkQueries(*_pos);
    } else {
        if(_pos->shouldSplit()) {
            ChunkSpecFragmenter frag(*_pos);
            ChunkSpec s = frag.get();
            _cache.queries = _qs->_buildChunkQueries(s);
            _cache.subChunkIds.assign(s.subChunks.begin(), s.subChunks.end());
            frag.next();
            _cache.nextFragment = _buildFragment(frag);
        } else {
            _cache.queries = _qs->_buildChunkQueries(*_pos);
            _cache.subChunkIds.assign(_pos->subChunks.begin(),
                                      _pos->subChunks.end());
        }
    }
}
boost::shared_ptr<ChunkQuerySpec>
QuerySession::Iter::_buildFragment(ChunkSpecFragmenter& f) const {
    boost::shared_ptr<ChunkQuerySpec> first;
    boost::shared_ptr<ChunkQuerySpec> last;
    while(!f.isDone()) {
        if(last.get()) {
            last->nextFragment.reset(new ChunkQuerySpec);
            last = last->nextFragment;
        } else {
            last.reset(new ChunkQuerySpec);
            first = last;
        }
        ChunkSpec s = f.get();
        last->subChunkIds.assign(s.subChunks.begin(), s.subChunks.end());
        last->queries = _qs->_buildChunkQueries(s);
        f.next();
    }
    return first;
}

}}} // namespace lsst::qserv::qproc<|MERGE_RESOLUTION|>--- conflicted
+++ resolved
@@ -47,10 +47,6 @@
 #include "qana/QueryMapping.h"
 #include "qana/QueryPlugin.h"
 #include "parser/ParseException.h"
-<<<<<<< HEAD
-=======
-#include "parser/parseExceptions.h"
->>>>>>> f931de6c
 #include "log/Logger.h"
 
 #define DEBUG 0
@@ -69,13 +65,9 @@
 ////////////////////////////////////////////////////////////////////////
 QuerySession::QuerySession(boost::shared_ptr<css::Facade> cssFacade) : 
     _cssFacade(cssFacade) {
-<<<<<<< HEAD
-=======
-}
 
 void QuerySession::setDefaultDb(std::string const& defaultDb) {
     _defaultDb = defaultDb;
->>>>>>> f931de6c
 }
 
 void QuerySession::setQuery(std::string const& inputQuery) {
@@ -167,12 +159,8 @@
     return _context->getDbStriping();
 }
 
-<<<<<<< HEAD
-merger::MergeFixup 
+merger::MergeFixup
 QuerySession::makeMergeFixup() const {
-=======
-MergeFixup QuerySession::makeMergeFixup() const {
->>>>>>> f931de6c
     // Make MergeFixup to adapt new query parser/generation framework
     // to older merging code.
     if(!_stmt) {
@@ -212,13 +200,8 @@
 }
 
 void QuerySession::_initContext() {
-<<<<<<< HEAD
     _context.reset(new query::QueryContext());
-    _context->defaultDb = "LSST";
-=======
-    _context.reset(new QueryContext());
     _context->defaultDb = _defaultDb;
->>>>>>> f931de6c
     _context->username = "default";
     _context->needsMerge = false;
     _context->chunkCount = 0;
